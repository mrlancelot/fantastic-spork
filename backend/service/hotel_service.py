--- conflicted
+++ resolved
@@ -11,10 +11,7 @@
 sys.path.append(str(Path(__file__).parent.parent))
 
 from service.api_utils import APIUtils
-<<<<<<< HEAD
-=======
 from database.travel_repository import TravelRepository
->>>>>>> 661ad6d0
 
 
 class HotelService:
@@ -22,10 +19,7 @@
     def __init__(self):
         self.logger = logging.getLogger('HotelService')
         self.api_utils = APIUtils()
-<<<<<<< HEAD
-=======
         self.repository = TravelRepository()
->>>>>>> 661ad6d0
         
     async def initialize(self):
         pass
@@ -79,8 +73,6 @@
                         price_matches = re.findall(r'\$?(\d+)', str(hotel))
                         if price_matches:
                             hotel['price'] = float(price_matches[0])
-<<<<<<< HEAD
-=======
             
             # Save top 5 hotels to database (2 cheapest + 3 best rated)
             if hotels:
@@ -121,7 +113,6 @@
                 except Exception as e:
                     self.logger.error(f"Failed to save hotels to database: {e}")
                     # Continue anyway - don't block the response
->>>>>>> 661ad6d0
             
             response = {
                 'status': 'success',
